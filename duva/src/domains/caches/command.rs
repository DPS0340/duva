use tokio::sync::{mpsc, oneshot};

use crate::domains::{query_parsers::QueryIO, saves::command::SaveCommand};

use super::cache_objects::CacheEntry;

pub enum CacheCommand {
    Set { cache_entry: CacheEntry },
    Save { outbox: mpsc::Sender<SaveCommand> },
    Get { key: String, callback: oneshot::Sender<QueryIO> },
    Keys { pattern: Option<String>, callback: oneshot::Sender<QueryIO> },
    Delete { key: String, callback: oneshot::Sender<bool> },
    IndexGet { key: String, read_idx: u64, callback: oneshot::Sender<QueryIO> },
    Ping,
    StopSentinel,
<<<<<<< HEAD
    Drop,
=======
    Exists { key: String, callback: oneshot::Sender<bool> },
>>>>>>> 674f2c86
}<|MERGE_RESOLUTION|>--- conflicted
+++ resolved
@@ -13,9 +13,6 @@
     IndexGet { key: String, read_idx: u64, callback: oneshot::Sender<QueryIO> },
     Ping,
     StopSentinel,
-<<<<<<< HEAD
     Drop,
-=======
     Exists { key: String, callback: oneshot::Sender<bool> },
->>>>>>> 674f2c86
 }